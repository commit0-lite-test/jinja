--- conflicted
+++ resolved
@@ -1,6 +1,5 @@
 .. currentmodule:: jinja2
 
-<<<<<<< HEAD
 Version 2.11
 ------------
 
@@ -23,7 +22,8 @@
 -   Int and float literals can be written with the '_' separator for
     legibility, like 12_345. :pr:`923`
 -   Fix a bug causing deadlocks in ``LRUCache.setdefault``. :pr:`1000`
-=======
+
+
 Version 2.10.3
 --------------
 
@@ -31,7 +31,6 @@
 
 -   Fix a typo in Babel entry point in ``setup.py`` that was preventing
     installation.
->>>>>>> c6a71f95
 
 
 Version 2.10.2
