--- conflicted
+++ resolved
@@ -1,42 +1,7 @@
 import io
 import re
 
-<<<<<<< HEAD
-Jinja2 is a template engine written in pure Python.  It provides a
-`Django`_ inspired non-XML syntax but supports inline expressions and
-an optional `sandboxed`_ environment.
-
-Nutshell
---------
-
-Here a small example of a Jinja template::
-
-    {% extends 'base.html' %}
-    {% block title %}Memberlist{% endblock %}
-    {% block content %}
-      <ul>
-      {% for user in users %}
-        <li><a href="{{ user.url }}">{{ user.username }}</a></li>
-      {% endfor %}
-      </ul>
-    {% endblock %}
-
-Philosophy
-----------
-
-Application logic is for the controller but don't try to make the life
-for the template designer too hard by giving him too few functionality.
-
-For more information visit the new `Jinja2 webpage`_ and `documentation`_.
-
-.. _sandboxed: https://en.wikipedia.org/wiki/Sandbox_(computer_security)
-.. _Django: https://www.djangoproject.com/
-.. _Jinja2 webpage: http://jinja.pocoo.org/
-.. _documentation: http://jinja.pocoo.org/2/documentation/
-"""
-=======
 from setuptools import find_packages
->>>>>>> 0fee4091
 from setuptools import setup
 
 with io.open("README.rst", "rt", encoding="utf8") as f:
@@ -46,48 +11,6 @@
     version = re.search(r'__version__ = "(.*?)"', f.read(), re.M).group(1)
 
 setup(
-<<<<<<< HEAD
-    name='Jinja2',
-    version='2.11.dev',
-    url='http://jinja.pocoo.org/',
-    project_urls={
-        'Documentation': 'https://jinja.palletsprojects.com/',
-        'Code': 'https://github.com/pallets/jinja/',
-        'Issue tracker': 'https://github.com/pallets/jinja/issues',
-    },
-    license='BSD-3-Clause',
-    author='Armin Ronacher',
-    author_email='armin.ronacher@active-4.com',
-    description='A small but fast and easy to use stand-alone template '
-                'engine written in pure python.',
-    long_description=__doc__,
-    # jinja is egg safe. But we hate eggs
-    zip_safe=False,
-    classifiers=[
-        'Development Status :: 5 - Production/Stable',
-        'Environment :: Web Environment',
-        'Intended Audience :: Developers',
-        'License :: OSI Approved :: BSD License',
-        'Operating System :: OS Independent',
-        'Programming Language :: Python',
-        'Programming Language :: Python :: 2',
-        'Programming Language :: Python :: 2.7',
-        'Programming Language :: Python :: 3',
-        'Programming Language :: Python :: 3.4',
-        'Programming Language :: Python :: 3.5',
-        'Programming Language :: Python :: 3.6',
-        'Programming Language :: Python :: 3.7',
-        'Programming Language :: Python :: Implementation :: CPython',
-        'Programming Language :: Python :: Implementation :: PyPy',
-        'Topic :: Internet :: WWW/HTTP :: Dynamic Content',
-        'Topic :: Software Development :: Libraries :: Python Modules',
-        'Topic :: Text Processing :: Markup :: HTML'
-    ],
-    packages=['jinja2'],
-    python_requires=">=2.7, !=3.0.*, !=3.1.*, !=3.2.*, !=3.3.*",
-    install_requires=['MarkupSafe>=0.23'],
-    extras_require={'i18n': ['Babel>=0.8']},
-=======
     name="Jinja2",
     version=version,
     url="https://palletsprojects.com/p/jinja/",
@@ -123,7 +46,7 @@
         "Topic :: Text Processing :: Markup :: HTML",
     ],
     packages=find_packages(),
->>>>>>> 0fee4091
+    python_requires=">=2.7, !=3.0.*, !=3.1.*, !=3.2.*, !=3.3.*, !=3.4.*",
     include_package_data=True,
     install_requires=["MarkupSafe>=0.23"],
     extras_require={"i18n": ["Babel>=0.8"]},
