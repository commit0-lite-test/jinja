--- conflicted
+++ resolved
@@ -15,13 +15,7 @@
 from jinja2.utils import urlize
 
 
-<<<<<<< HEAD
-@pytest.mark.utils
-@pytest.mark.lrucache
 class TestLRUCache:
-=======
-class TestLRUCache(object):
->>>>>>> dd5a0508
     def test_simple(self):
         d = LRUCache(3)
         d["a"] = 1
@@ -114,13 +108,7 @@
         assert len(d) == 2
 
 
-<<<<<<< HEAD
-@pytest.mark.utils
-@pytest.mark.helpers
 class TestHelpers:
-=======
-class TestHelpers(object):
->>>>>>> dd5a0508
     def test_object_type_repr(self):
         class X:
             pass
@@ -148,13 +136,7 @@
         assert not func("FOO.TXT")
 
 
-<<<<<<< HEAD
-@pytest.mark.utils
-@pytest.mark.escapeUrlizeTarget
 class TestEscapeUrlizeTarget:
-=======
-class TestEscapeUrlizeTarget(object):
->>>>>>> dd5a0508
     def test_escape_urlize_target(self):
         url = "http://example.org"
         target = "<script>"
@@ -165,13 +147,7 @@
         )
 
 
-<<<<<<< HEAD
-@pytest.mark.utils
-@pytest.mark.loremIpsum
 class TestLoremIpsum:
-=======
-class TestLoremIpsum(object):
->>>>>>> dd5a0508
     def test_lorem_ipsum_markup(self):
         """Test that output of lorem_ipsum is Markup by default."""
         assert isinstance(generate_lorem_ipsum(), Markup)
